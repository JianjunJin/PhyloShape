#!/usr/bin/env python

"""Core PhyloShape class object of the phyloshape package.

"""
from typing import Optional
from pathlib import Path
from loguru import logger
from plyfile import PlyData, PlyElement
from PIL import Image
import numpy as np
from copy import deepcopy
from typing import Union
from phyloshape.shape.src.face import Faces
from phyloshape.shape.src.vertex import Vertices
from phyloshape.shape.src.network import IdNetwork
from phyloshape.utils import PSIOError, find_image_path, ID_TYPE, COORD_TYPE, RGB_TYPE

logger = logger.bind(name="phyloshape")


class Shape:
    """Shape class for manipulating shapes.

<<<<<<< HEAD
    Parameters
    ----------
    file_name: str or Path
        Filepath to a .obj or .ply 3D object.
    texture_image_file: str, Path, or None
        Optional image file with textures for the 3D object faces.
=======
>>>>>>> a4c9044d
    """

    def __init__(self, file_name: str, texture_image_file: Optional[str] = None):

        # load the object and image files.
        self.opath = Path(file_name)
        """: Path of the input 3D object file (.ply or .obj)."""
        self.tpath = (
            find_image_path(file_name)
            if texture_image_file is None
            else Path(texture_image_file)
        )
        """: Path of the input image/texture file."""

<<<<<<< HEAD
=======
        :return Shape object
        """
        self.label = self.file_name = str(file_name) if file_name else ""
        if texture_image_file:
            self.texture_image_file = texture_image_file
        elif self.file_name.endswith(".obj"):
            self.texture_image_file = find_image_file(file_name)
        else:
            self.texture_image_file = None
>>>>>>> a4c9044d
        self.vertices = Vertices()
        """: phyloshape.Vertices object containing vertex data."""
        self.faces = Faces()
        """: phyloshape.Faces object containing faces data."""
        self.network = IdNetwork()
        """: phyloshape.IdNetwork object containing network data."""
        self.texture_image_obj = None
        """: Image object parsed from the texture file."""
        self.texture_image_data = None
<<<<<<< HEAD
        """: ..."""

        # parse the object file and update the network.
        if not self.opath.exists():
            raise IOError(f"file {self.opath} does not exist.")
        if self.opath.suffix == ".ply":
            self.parse_ply()
            self.__update_network()
        elif self.opath.suffix == ".obj":
            self.parse_obj()
            self.__update_network()
        else:
            raise TypeError("PhyloShape currently only support *.ply/*.obj files!")

    def parse_ply(self, from_external_file: Optional[str] = None) -> None:
        """Parse vertex data from a PLY formatted 3D model file.

=======
        if file_name:
            # TODO check the existence of files if applicable
            if file_name.endswith(".ply"):
                self.parse_ply()
                self.__update_network()
            elif file_name.endswith(".obj"):
                self.parse_obj()
                self.__update_network()
            else:
                raise TypeError("PhyloShape currently only support *.ply/*.obj files!")

    def __repr__(self):
        # TODO
        raise NotImplementedError("TODO")

    def __str__(self):
        # TODO
        raise NotImplementedError("TODO")

    def __eq__(self, other):
        # TODO
        raise NotImplementedError("TODO")

    def parse_ply(self, from_external_file: str = None):
        """
>>>>>>> a4c9044d
        :param from_external_file: optionally from outside file
        """
        file_name = from_external_file if from_external_file else self.file_name
        logger.trace("parsing {}".format(file_name))
        obj = PlyData.read(file_name)
        # read the coordinates
        vertex_coords = np.stack(
            [obj["vertex"]["x"], obj["vertex"]["y"], obj["vertex"]["z"]], axis=1
        )
        # read the vertex_colors as rgb
        vertex_colors = np.stack(
            [obj["vertex"]["red"], obj["vertex"]["green"], obj["vertex"]["blue"]],
            axis=1,
        )
        # self.vertex_colors = rgb_to_hex(self.vertex_colors)
<<<<<<< HEAD
        self.vertices = self.faces.vertices = Vertices(
            coords=vertex_coords, colors=vertex_colors
        )
        # read the face indices
        self.faces.vertex_ids = np.array(
            np.vstack(obj["face"]["vertex_indices"]), dtype=ID_TYPE
        )
=======
        self.vertices = Vertices(coords=vertex_coords, colors=vertex_colors)  # self.faces.vertices =
        # read the face indices
        self.faces.vertex_ids = np.array(np.vstack(obj["face"]["vertex_indices"]), dtype=ID_TYPE)
        logger.trace("parsing {} finished.".format(file_name))
>>>>>>> a4c9044d

    def parse_obj(
        self, from_external_file: str = None, from_external_image: str = None
    ):
        file_name = from_external_file if from_external_file else self.file_name
<<<<<<< HEAD
        image_file = (
            from_external_image if from_external_image else self.texture_image_file
        )
=======
        image_file = from_external_image if from_external_image else self.texture_image_file
        logger.trace("parsing {}".format(file_name))
>>>>>>> a4c9044d
        vertex_coords = []  # store vertices coordinates
        vertex_colors = []  # store vertices color
        texture_anchor_percent_coords = []  # store texture coordinates
        face_v_indices = []  # vertices index triplet
        face_t_indices = []  # texture index triplet
        with open(file_name) as input_handler:
            go_l = 0
            for line in input_handler:
                line = line.strip().split(" ")
                go_l += 1
                if line[0] == "v":
                    if len(line) == 4:
                        vertex_coords.append([float(i) for i in line[1:4]])
                        vertex_colors.append([None] * 3)
                    elif len(line) == 7:
                        vertex_coords.append([float(i) for i in line[1:4]])
                        vertex_colors.append([float(i) for i in line[4:]])
                    else:
                        raise PSIOError(
                            "invalid line " + str(go_l) + " at " + self.file_name
                        )
                elif line[0] == "vt":
                    texture_anchor_percent_coords.append([float(i) for i in line[1:3]])
                elif line[0] == "f":
                    this_v_indices = []
                    this_t_indices = []
                    for v_t_pair in line[1:]:
                        if "/" in v_t_pair:
                            v_, t_ = v_t_pair.split("/")
                            this_v_indices.append(int(v_))
                            this_t_indices.append(int(t_))
                        else:
                            this_v_indices.append(int(v_t_pair))
                    face_v_indices.append(this_v_indices)
                    face_t_indices.append(this_t_indices)
        # start with 1->0
        face_v_indices = np.array(face_v_indices, dtype=ID_TYPE) - 1
        face_t_indices = np.array(face_t_indices, dtype=ID_TYPE) - 1
        # read image obj
        if image_file:
            self.texture_image_obj = Image.open(image_file)
            self.texture_image_data = np.asarray(self.texture_image_obj)
<<<<<<< HEAD
        self.vertices = Vertices(
            coords=vertex_coords,
            # TODO check vertex_colors if it's None
            colors=np.round(np.array(vertex_colors) * 255),
        )
        self.faces = Faces(
            vertex_ids=face_v_indices,
            vertices=self.vertices,
            texture_ids=face_t_indices,
            texture_anchor_percent_coords=texture_anchor_percent_coords,
            texture_image_data=self.texture_image_data,
        )
=======
        self.vertices = Vertices(coords=vertex_coords,
                                 # TODO check vertex_colors if it's None
                                 colors=np.round(np.array(vertex_colors) * 255))
        self.faces = Faces(vertex_ids=face_v_indices,
                           # vertices=self.vertices,
                           texture_ids=face_t_indices,
                           texture_anchor_percent_coords=texture_anchor_percent_coords,
                           texture_image_data=self.texture_image_data)
        logger.trace("parsing {} finished.".format(file_name))
>>>>>>> a4c9044d

    def __update_network(self):
        logger.trace("constructing network")
        # generate the connection from edges of faces
        nw_pairs = np.unique(
            np.concatenate(
                (self.faces[:, 0:2], self.faces[:, 1:3], self.faces[:, :3:2])
            ),
            axis=0,
        )
        # euclidean distance
<<<<<<< HEAD
        nw_weights = (
            np.sum(
                (self.vertices[nw_pairs[:, 1]] - self.vertices[nw_pairs[:, 0]]) ** 2,
                axis=1,
            )
            ** 0.5
        )
=======
        nw_weights = \
            np.sum((self.vertices.coords[nw_pairs[:, 1]] - self.vertices.coords[nw_pairs[:, 0]]) ** 2, axis=1) ** 0.5
>>>>>>> a4c9044d
        self.network = IdNetwork(pairs=nw_pairs, edge_lens=nw_weights)
        logger.trace("constructing network finished.")

    def extract_component(self, component_id: Union[slice, int] = 0):
        """Extract connected component(s) from a shape object

        The connected components were sorted decreasingly by the number of vertices,
        so that the first component (component_id=0) is the largest component.

        :param component_id:
        :return: Shape
        """
        sorted_components = sorted(self.network.find_unions(), key=lambda x: (-len(x), x))
        if isinstance(component_id, int):
            chosen_v_ids = sorted(sorted_components[component_id])
        else:
            chosen_v_ids = sorted(set.union(*sorted_components[component_id]))
        new_shape = Shape()
        # only keep the chosen vertex ids
        new_shape.vertices.coords, new_shape.vertices.colors = self.vertices[chosen_v_ids]
        # deepcopy the original faces object
        new_shape.faces = deepcopy(self.faces)
        # find the faces that contains any unwanted vertex ids, and assign the ids to rm_f_ids, then delete them
        face_v_ids = new_shape.faces.vertex_ids
        rm_f_ids = np.isin(face_v_ids, chosen_v_ids, invert=True).any(axis=1)
        face_v_ids = np.delete(face_v_ids, rm_f_ids, axis=0)
        # modify the v ids in the faces, because some vertices were removed
        # using the np.unique() approach here will be much faster than using np.vectorize(dict.__getitem__)()
        v_id_translator = {old_id: new_id for new_id, old_id in enumerate(chosen_v_ids)}
        uniq, inv = np.unique(face_v_ids, return_inverse=True)
        new_shape.faces.vertex_ids = np.array([v_id_translator[o_i] for o_i in uniq])[inv].reshape(face_v_ids.shape)
        # also delete associated texture ids
        new_shape.faces.texture_ids = np.delete(new_shape.faces.texture_ids, rm_f_ids, axis=0)
        # TODO: check other new_shape.faces.texture_* attributes
        #  may or may not in need of updating after extraction
        return new_shape


class ShapeAlignment:
    """Shape Alignment class for comparative analysis of Shapes

    Note: each shape must be single connected component TODO: node code to guarantee yet
    TODO: is there a standard file format to record shape alignments?
    """
    def __init__(self):
        self.__vertices_list = []
        self.__n_vertices = None
        self.__labels = []
        self.__label_to_sample_id = {}
        self.faces = Faces()
        # self.network = IdNetwork()

    def __contains__(self, item):
        if isinstance(item, str):
            return item in self.__label_to_sample_id
        else:
            return item in self.__vertices_list  # TODO Shape.__eq__()

    def __delitem__(self, item):
        if isinstance(item, str):
            del_id = self.__label_to_sample_id[item]
            del self.__labels[del_id]
            del self.__vertices_list[del_id]
            for lb in self.__labels[del_id:]:
                self.__label_to_sample_id[lb] -= 1
        elif isinstance(item, slice):
            del self.__labels[item]
            del self.__vertices_list[item]
            self._update_index()
        elif isinstance(item, int):
            del self.__labels[item]
            del self.__vertices_list[item]
            for lb in self.__labels[item:]:
                self.__label_to_sample_id[lb] -= 1
            self._update_index()
        else:
            raise TypeError(type(item))

    def __getitem__(self, item):
        if isinstance(item, str):
            return item, self.__vertices_list[self.__label_to_sample_id[item]]
        else:
            return list(zip(self.__labels[item], self.__vertices_list[item]))

    def __iter__(self):
        for go_s, label in enumerate(self.__labels):
            yield label, self.__vertices_list[go_s]

    def __len__(self):
        return len(self.__vertices_list)

    def _update_index(self):
        self.__label_to_sample_id = {}
        for go_s, label in enumerate(self.__labels):
            self.__label_to_sample_id[label] = go_s

    def append(self, label: str, sample: Vertices):
        # check duplicate label
        assert label not in self.__label_to_sample_id, "Label %s existed in the alignment!" % label
        self.__label_to_sample_id[label] = len(self.__labels) - 1
        self.__labels.append(label)
        # check vertices shape
        if self.__n_vertices:
            assert len(Vertices) == self.__n_vertices, "Unmatched Vertices dimension!"
        else:
            self.__n_vertices = len(Vertices)
        self.__vertices_list.append(sample)

    def get_labels(self):
        return list(self.__labels)

    def iter_labels(self):
        for label in self.__labels:
            yield label

    def remove(self, labels):
        del_names = set(labels)
        go_to = 0
        while go_to < len(self.__labels):
            if self.__labels[go_to] in del_names:
                del_names.remove(self.__labels[go_to])
                del self.__vertices_list[go_to]
                del self.__labels[go_to]
            else:
                go_to += 1
        self._update_index()
        if del_names:
            logger.warning("label(s) " + ",".join(sorted(del_names)) + " not found!\n")

    def n_faces(self):
        return len(self.faces.vertex_ids)

    def n_vertices(self):
        return self.__n_vertices

    def n_samples(self):
        return len(self.__vertices_list)


<<<<<<< HEAD
    # #TODO multiple objects
    # def update_vertex_clusters(self):
    #     self.vertex_clusters = []
    #     vertices = sorted(self.vertex_info)
    #     for this_vertex in vertices:
    #         connecting_those = set()
    #         for connected_set in self.vertex_info[this_vertex].connections.values():
    #             for next_v, next_d in connected_set:
    #                 for go_to_set, cluster in enumerate(self.vertex_clusters):
    #                     if next_v in cluster:
    #                         connecting_those.add(go_to_set)
    #         if not connecting_those:
    #             self.vertex_clusters.append({this_vertex})
    #         elif len(connecting_those) == 1:
    #             self.vertex_clusters[connecting_those.pop()].add(this_vertex)
    #         else:
    #             sorted_those = sorted(connecting_those, reverse=True)
    #             self.vertex_clusters[sorted_those[-1]].add(this_vertex)
    #             for go_to_set in sorted_those[:-1]:
    #                 for that_vertex in self.vertex_clusters[go_to_set]:
    #                     self.vertex_clusters[sorted_those[-1]].add(that_vertex)
    #                 del self.vertex_clusters[go_to_set]


if __name__ == "__main__":

    MODEL_FILE = "..."
    IMAGE_FILE = "..."

    shape_ = SHAPE(MODEL_FILE, IMAGE_FILE)
    print(shape_)
=======
>>>>>>> a4c9044d
<|MERGE_RESOLUTION|>--- conflicted
+++ resolved
@@ -22,51 +22,31 @@
 class Shape:
     """Shape class for manipulating shapes.
 
-<<<<<<< HEAD
     Parameters
     ----------
     file_name: str or Path
         Filepath to a .obj or .ply 3D object.
     texture_image_file: str, Path, or None
         Optional image file with textures for the 3D object faces.
-=======
->>>>>>> a4c9044d
     """
 
     def __init__(self, file_name: str, texture_image_file: Optional[str] = None):
 
         # load the object and image files.
-        self.opath = Path(file_name)
+        self.opath = self._get_object_path(file_name)
         """: Path of the input 3D object file (.ply or .obj)."""
-        self.tpath = (
-            find_image_path(file_name)
-            if texture_image_file is None
-            else Path(texture_image_file)
-        )
+        self.tpath = self._get_image_path(texture_image_file)
         """: Path of the input image/texture file."""
 
-<<<<<<< HEAD
-=======
-        :return Shape object
-        """
-        self.label = self.file_name = str(file_name) if file_name else ""
-        if texture_image_file:
-            self.texture_image_file = texture_image_file
-        elif self.file_name.endswith(".obj"):
-            self.texture_image_file = find_image_file(file_name)
-        else:
-            self.texture_image_file = None
->>>>>>> a4c9044d
         self.vertices = Vertices()
         """: phyloshape.Vertices object containing vertex data."""
         self.faces = Faces()
         """: phyloshape.Faces object containing faces data."""
         self.network = IdNetwork()
         """: phyloshape.IdNetwork object containing network data."""
-        self.texture_image_obj = None
-        """: Image object parsed from the texture file."""
-        self.texture_image_data = None
-<<<<<<< HEAD
+        self.texture_image_obj: Image = None
+        """: PIL.Image object parsed from the texture file."""
+        self.texture_image_data: np.ndarray = None
         """: ..."""
 
         # parse the object file and update the network.
@@ -81,21 +61,6 @@
         else:
             raise TypeError("PhyloShape currently only support *.ply/*.obj files!")
 
-    def parse_ply(self, from_external_file: Optional[str] = None) -> None:
-        """Parse vertex data from a PLY formatted 3D model file.
-
-=======
-        if file_name:
-            # TODO check the existence of files if applicable
-            if file_name.endswith(".ply"):
-                self.parse_ply()
-                self.__update_network()
-            elif file_name.endswith(".obj"):
-                self.parse_obj()
-                self.__update_network()
-            else:
-                raise TypeError("PhyloShape currently only support *.ply/*.obj files!")
-
     def __repr__(self):
         # TODO
         raise NotImplementedError("TODO")
@@ -108,61 +73,116 @@
         # TODO
         raise NotImplementedError("TODO")
 
-    def parse_ply(self, from_external_file: str = None):
+    def _get_object_path(self, fname: Union[str, Path, None]) -> Path:
+        """Return a path to a 3D object file.
+
+        Parameters
+        ----------
+        fname: str, Path
+            Path to a PLY or OBJ file.
+
+        If a fname is entered then it is returned. If fname is None
+        then the current object path of self is returned. If self
+        does not have a current object path then an exception is
+        raised.
         """
->>>>>>> a4c9044d
+        if fname is None:
+            if self.opath.exists():
+                return self.opath
+            raise IOError("You must enter a path to a 3D object file.")
+        return Path(fname)
+
+    def _get_image_path(self, fname: Union[str, Path, None]) -> Union[Path, None]:
+        """Return a path to a image/texture file.
+
+        Parameters
+        ----------
+        fname: str, Path
+            Path to a JPG, TIF, PNG, etc. type file.
+
+        If a fname is entered then it is returned. If fname is None
+        then the current texture path of self is returned. If self
+        does not have a current texture path then one is searched for
+        with the same pathname as the object file, but allowing for
+        flexible suffices. Finally, if no file is found then a warning
+        is logged but we proceed and return None.
+        """
+        if fname is None:
+            if self.tpath.exists():
+                return self.tpath
+            return find_image_path(self.opath)
+        return Path(fname)
+
+    def parse_ply(self, from_external_file: Optional[str] = None) -> None:
+        """Parse vertex data from a PLY formatted 3D model file.
+
         :param from_external_file: optionally from outside file
         """
-        file_name = from_external_file if from_external_file else self.file_name
-        logger.trace("parsing {}".format(file_name))
-        obj = PlyData.read(file_name)
-        # read the coordinates
+        # get path to new object file, or use existing self.opath.
+        opath = self._get_object_path(from_external_file)
+        logger.trace(f"parsing {opath}")
+
+        # parse PLY object from the file.
+        obj = PlyData.read(opath)
+
+        # read the coordinates as an array
         vertex_coords = np.stack(
             [obj["vertex"]["x"], obj["vertex"]["y"], obj["vertex"]["z"]], axis=1
         )
-        # read the vertex_colors as rgb
+
+        # read the vertex_colors as an rgb array
         vertex_colors = np.stack(
             [obj["vertex"]["red"], obj["vertex"]["green"], obj["vertex"]["blue"]],
             axis=1,
         )
         # self.vertex_colors = rgb_to_hex(self.vertex_colors)
-<<<<<<< HEAD
-        self.vertices = self.faces.vertices = Vertices(
-            coords=vertex_coords, colors=vertex_colors
-        )
+        self.vertices = Vertices(coords=vertex_coords, colors=vertex_colors)
+        # self.faces.vertices
+
         # read the face indices
         self.faces.vertex_ids = np.array(
             np.vstack(obj["face"]["vertex_indices"]), dtype=ID_TYPE
         )
-=======
-        self.vertices = Vertices(coords=vertex_coords, colors=vertex_colors)  # self.faces.vertices =
-        # read the face indices
-        self.faces.vertex_ids = np.array(np.vstack(obj["face"]["vertex_indices"]), dtype=ID_TYPE)
-        logger.trace("parsing {} finished.".format(file_name))
->>>>>>> a4c9044d
+        logger.trace(f"parsing {opath} finished.")
 
     def parse_obj(
-        self, from_external_file: str = None, from_external_image: str = None
-    ):
-        file_name = from_external_file if from_external_file else self.file_name
-<<<<<<< HEAD
-        image_file = (
-            from_external_image if from_external_image else self.texture_image_file
-        )
-=======
-        image_file = from_external_image if from_external_image else self.texture_image_file
-        logger.trace("parsing {}".format(file_name))
->>>>>>> a4c9044d
+        self,
+        from_external_file: Optional[str] = None,
+        from_external_image: Optional[str] = None,
+        ):
+        """Parse an OBJ file to fill the Shape object data.
+
+        OBJ files contain tabular data formatted into different
+        sections corresponding to different data elements of a 3D
+        model object: v=vertices, vt=..., f=faces.
+
+        Parameters
+        ----------
+        from_external_file:
+            ...
+        from_external_image: Optional
+            ...
+        """
+        # get paths to the object and image files.
+        opath = self._get_object_path(from_external_file)
+        tpath = self._get_image_path(from_external_image)
+        logger.trace(f"parsing {opath}")
+
+        # store data from the files.
         vertex_coords = []  # store vertices coordinates
         vertex_colors = []  # store vertices color
         texture_anchor_percent_coords = []  # store texture coordinates
         face_v_indices = []  # vertices index triplet
         face_t_indices = []  # texture index triplet
-        with open(file_name) as input_handler:
+
+        # parse file line by line
+        with open(opath, "r", encoding="utf-8") as input_handler:
             go_l = 0
             for line in input_handler:
                 line = line.strip().split(" ")
                 go_l += 1
+
+                # v = ...
                 if line[0] == "v":
                     if len(line) == 4:
                         vertex_coords.append([float(i) for i in line[1:4]])
@@ -171,11 +191,13 @@
                         vertex_coords.append([float(i) for i in line[1:4]])
                         vertex_colors.append([float(i) for i in line[4:]])
                     else:
-                        raise PSIOError(
-                            "invalid line " + str(go_l) + " at " + self.file_name
-                        )
+                        raise PSIOError(f"invalid line {go_l} at {opath}.")
+
+                # vt = vertex ...
                 elif line[0] == "vt":
                     texture_anchor_percent_coords.append([float(i) for i in line[1:3]])
+
+                # f = face
                 elif line[0] == "f":
                     this_v_indices = []
                     this_t_indices = []
@@ -188,14 +210,17 @@
                             this_v_indices.append(int(v_t_pair))
                     face_v_indices.append(this_v_indices)
                     face_t_indices.append(this_t_indices)
-        # start with 1->0
+
+        # make the arrays zero-indexed instead of 1-indexed
         face_v_indices = np.array(face_v_indices, dtype=ID_TYPE) - 1
         face_t_indices = np.array(face_t_indices, dtype=ID_TYPE) - 1
-        # read image obj
-        if image_file:
-            self.texture_image_obj = Image.open(image_file)
+
+        # read image obj and update the image data stored to self.
+        if tpath:
+            self.texture_image_obj = Image.open(tpath)
             self.texture_image_data = np.asarray(self.texture_image_obj)
-<<<<<<< HEAD
+
+        # load Vertices object to store coordinates and color 
         self.vertices = Vertices(
             coords=vertex_coords,
             # TODO check vertex_colors if it's None
@@ -203,24 +228,15 @@
         )
         self.faces = Faces(
             vertex_ids=face_v_indices,
-            vertices=self.vertices,
+            # vertices=self.vertices,
             texture_ids=face_t_indices,
             texture_anchor_percent_coords=texture_anchor_percent_coords,
             texture_image_data=self.texture_image_data,
         )
-=======
-        self.vertices = Vertices(coords=vertex_coords,
-                                 # TODO check vertex_colors if it's None
-                                 colors=np.round(np.array(vertex_colors) * 255))
-        self.faces = Faces(vertex_ids=face_v_indices,
-                           # vertices=self.vertices,
-                           texture_ids=face_t_indices,
-                           texture_anchor_percent_coords=texture_anchor_percent_coords,
-                           texture_image_data=self.texture_image_data)
-        logger.trace("parsing {} finished.".format(file_name))
->>>>>>> a4c9044d
+        logger.trace(f"parsing {opath} finished.")
 
     def __update_network(self):
+        """Hidden function to update the .network ..."""
         logger.trace("constructing network")
         # generate the connection from edges of faces
         nw_pairs = np.unique(
@@ -230,18 +246,17 @@
             axis=0,
         )
         # euclidean distance
-<<<<<<< HEAD
         nw_weights = (
             np.sum(
-                (self.vertices[nw_pairs[:, 1]] - self.vertices[nw_pairs[:, 0]]) ** 2,
+                (
+                    self.vertices.coords[nw_pairs[:, 1]]
+                    - self.vertices.coords[nw_pairs[:, 0]]
+                )
+                ** 2,
                 axis=1,
             )
             ** 0.5
         )
-=======
-        nw_weights = \
-            np.sum((self.vertices.coords[nw_pairs[:, 1]] - self.vertices.coords[nw_pairs[:, 0]]) ** 2, axis=1) ** 0.5
->>>>>>> a4c9044d
         self.network = IdNetwork(pairs=nw_pairs, edge_lens=nw_weights)
         logger.trace("constructing network finished.")
 
@@ -254,14 +269,20 @@
         :param component_id:
         :return: Shape
         """
-        sorted_components = sorted(self.network.find_unions(), key=lambda x: (-len(x), x))
+        sorted_components = sorted(
+            self.network.find_unions(), key=lambda x: (-len(x), x)
+        )
         if isinstance(component_id, int):
             chosen_v_ids = sorted(sorted_components[component_id])
         else:
             chosen_v_ids = sorted(set.union(*sorted_components[component_id]))
+        
+        # create a new Shape object ...
         new_shape = Shape()
         # only keep the chosen vertex ids
-        new_shape.vertices.coords, new_shape.vertices.colors = self.vertices[chosen_v_ids]
+        new_shape.vertices.coords, new_shape.vertices.colors = self.vertices[
+            chosen_v_ids
+        ]
         # deepcopy the original faces object
         new_shape.faces = deepcopy(self.faces)
         # find the faces that contains any unwanted vertex ids, and assign the ids to rm_f_ids, then delete them
@@ -272,9 +293,13 @@
         # using the np.unique() approach here will be much faster than using np.vectorize(dict.__getitem__)()
         v_id_translator = {old_id: new_id for new_id, old_id in enumerate(chosen_v_ids)}
         uniq, inv = np.unique(face_v_ids, return_inverse=True)
-        new_shape.faces.vertex_ids = np.array([v_id_translator[o_i] for o_i in uniq])[inv].reshape(face_v_ids.shape)
+        new_shape.faces.vertex_ids = np.array([v_id_translator[o_i] for o_i in uniq])[
+            inv
+        ].reshape(face_v_ids.shape)
         # also delete associated texture ids
-        new_shape.faces.texture_ids = np.delete(new_shape.faces.texture_ids, rm_f_ids, axis=0)
+        new_shape.faces.texture_ids = np.delete(
+            new_shape.faces.texture_ids, rm_f_ids, axis=0
+        )
         # TODO: check other new_shape.faces.texture_* attributes
         #  may or may not in need of updating after extraction
         return new_shape
@@ -286,6 +311,7 @@
     Note: each shape must be single connected component TODO: node code to guarantee yet
     TODO: is there a standard file format to record shape alignments?
     """
+
     def __init__(self):
         self.__vertices_list = []
         self.__n_vertices = None
@@ -340,7 +366,9 @@
 
     def append(self, label: str, sample: Vertices):
         # check duplicate label
-        assert label not in self.__label_to_sample_id, "Label %s existed in the alignment!" % label
+        assert label not in self.__label_to_sample_id, (
+            "Label %s existed in the alignment!" % label
+        )
         self.__label_to_sample_id[label] = len(self.__labels) - 1
         self.__labels.append(label)
         # check vertices shape
@@ -381,37 +409,10 @@
         return len(self.__vertices_list)
 
 
-<<<<<<< HEAD
-    # #TODO multiple objects
-    # def update_vertex_clusters(self):
-    #     self.vertex_clusters = []
-    #     vertices = sorted(self.vertex_info)
-    #     for this_vertex in vertices:
-    #         connecting_those = set()
-    #         for connected_set in self.vertex_info[this_vertex].connections.values():
-    #             for next_v, next_d in connected_set:
-    #                 for go_to_set, cluster in enumerate(self.vertex_clusters):
-    #                     if next_v in cluster:
-    #                         connecting_those.add(go_to_set)
-    #         if not connecting_those:
-    #             self.vertex_clusters.append({this_vertex})
-    #         elif len(connecting_those) == 1:
-    #             self.vertex_clusters[connecting_those.pop()].add(this_vertex)
-    #         else:
-    #             sorted_those = sorted(connecting_those, reverse=True)
-    #             self.vertex_clusters[sorted_those[-1]].add(this_vertex)
-    #             for go_to_set in sorted_those[:-1]:
-    #                 for that_vertex in self.vertex_clusters[go_to_set]:
-    #                     self.vertex_clusters[sorted_those[-1]].add(that_vertex)
-    #                 del self.vertex_clusters[go_to_set]
-
-
 if __name__ == "__main__":
 
     MODEL_FILE = "..."
     IMAGE_FILE = "..."
 
-    shape_ = SHAPE(MODEL_FILE, IMAGE_FILE)
-    print(shape_)
-=======
->>>>>>> a4c9044d
+    shape_ = Shape(MODEL_FILE, IMAGE_FILE)
+    print(shape_)