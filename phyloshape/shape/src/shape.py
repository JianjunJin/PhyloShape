#!/usr/bin/env python

"""Core PhyloShape class object of the phyloshape package.

"""
from typing import Optional, Union
from copy import deepcopy
from pathlib import Path
from loguru import logger
from plyfile import PlyData, PlyElement
from PIL import Image
import numpy as np
<<<<<<< HEAD
from phyloshape.shape.src.face import Faces
from phyloshape.shape.src.vertex import Vertices
from phyloshape.shape.src.network import IdNetwork
from phyloshape.utils import PSIOError, find_image_path, ID_TYPE, COORD_TYPE, RGB_TYPE

=======
from copy import deepcopy
from typing import Union, List, Tuple
from phyloshape.shape.src.face import Faces
from phyloshape.shape.src.vertex import Vertices
from phyloshape.shape.src.network import IdNetwork
from phyloshape.utils import PSIOError, find_image_file, ID_TYPE, COORD_TYPE, RGB_TYPE
from phyloshape.utils.src.vertices_manipulator import find_duplicates_in_vertices_list
>>>>>>> edc24257
logger = logger.bind(name="phyloshape")


class Shape:
    """Shape class for manipulating shapes.

    Parameters
    ----------
    file_name: str or Path
        Filepath to a .obj or .ply 3D object.
    texture_image_file: str, Path, or None
        Optional image file with textures for the 3D object faces.
    """

    def __init__(self, file_name: str, texture_image_file: Optional[str] = None):

        # load the object and image files.
        self.opath = self._get_object_path(file_name)
        """: Path of the input 3D object file (.ply or .obj)."""
        self.tpath = self._get_image_path(texture_image_file)
        """: Path of the input image/texture file."""

        # init data objects empty
        self.vertices: Vertices = Vertices()
        """: phyloshape.Vertices object containing vertex data."""
        self.faces: Faces = Faces()
        """: phyloshape.Faces object containing faces data."""
        self.network: IdNetwork = IdNetwork()
        """: phyloshape.IdNetwork object containing network data."""
        self.texture_image_obj: Image = None
        """: PIL.Image object parsed from the texture file."""
        self.texture_image_data: np.ndarray = None
        """: Image data stored as an array."""

        # parse the object file and update the network.
        if not self.opath.exists():
            raise IOError(f"file {self.opath} does not exist.")
        if self.opath.suffix == ".ply":
            self.parse_ply()
            self.__update_network()
        elif self.opath.suffix == ".obj":
            self.parse_obj()
            self.__update_network()
        else:
<<<<<<< HEAD
            raise TypeError("PhyloShape currently only support *.ply/*.obj files!")
=======
            self.texture_image_file = None
        self.vertices = Vertices()
        self.faces = Faces()
        self.network = IdNetwork()
        self.texture_image_obj = None
        self.texture_image_data = None
        if file_name:
            # TODO check the existence of files if applicable
            if file_name.endswith(".ply"):
                self.parse_ply()
                self.update_network()
            elif file_name.endswith(".obj"):
                self.parse_obj()
                self.update_network()
            else:
                raise TypeError("PhyloShape currently only support *.ply/*.obj files!")
>>>>>>> edc24257

    def __repr__(self):
        # TODO
        raise NotImplementedError("TODO")

    def __str__(self):
        # TODO
        raise NotImplementedError("TODO")

    def __eq__(self, other):
        # TODO
        raise NotImplementedError("TODO")

    def _get_object_path(self, fname: Union[str, Path, None]) -> Path:
        """Return a path to a 3D object file.

        Parameters
        ----------
        fname: str, Path
            Path to a PLY or OBJ file.

        If a fname is entered then it is returned. If fname is None
        then the current object path of self is returned. If self
        does not have a current object path then an exception is
        raised.
        """
        if fname is None:
            if self.opath.exists():
                return self.opath
            raise IOError("You must enter a path to a 3D object file.")
        return Path(fname)

    def _get_image_path(self, fname: Union[str, Path, None]) -> Union[Path, None]:
        """Return a path to a image/texture file.

        Parameters
        ----------
        fname: str, Path
            Path to a JPG, TIF, PNG, etc. type file.

        If a fname is entered then it is returned. If fname is None
        then the current texture path of self is returned. If self
        does not have a current texture path then one is searched for
        with the same pathname as the object file, but allowing for
        flexible suffices. Finally, if no file is found then a warning
        is logged but we proceed and return None.
        """
        if fname is None:
            if self.tpath.exists():
                return self.tpath
            return find_image_path(self.opath)
        return Path(fname)

    def parse_ply(self, from_external_file: Optional[str] = None) -> None:
        """Parse vertex data from a PLY formatted 3D model file.

        :param from_external_file: optionally from outside file
        """
<<<<<<< HEAD
        # get path to new object file, or use existing self.opath.
        opath = self._get_object_path(from_external_file)
        logger.trace(f"parsing {opath}")

        # parse PLY object from the file.
        obj = PlyData.read(opath)

        # read the coordinates as an array
        vertex_coords = np.stack(
            [obj["vertex"]["x"], obj["vertex"]["y"], obj["vertex"]["z"]], axis=1
        )

        # read the vertex_colors as an rgb array
        vertex_colors = np.stack(
            [obj["vertex"]["red"], obj["vertex"]["green"], obj["vertex"]["blue"]],
            axis=1,
        )
=======
        file_name = from_external_file if from_external_file else self.file_name
        logger.trace("parsing {}".format(file_name))
        obj = PlyData.read(file_name)
        # read the coordinates
        vertex_coords = np.stack([obj["vertex"]["x"], obj["vertex"]["y"], obj["vertex"]["z"]], axis=1)
        try:
            # read the vertex_colors as rgb
            vertex_colors = np.stack([obj["vertex"]["red"], obj["vertex"]["green"], obj["vertex"]["blue"]], axis=1)
        except ValueError:
            vertex_colors = None
>>>>>>> edc24257
        # self.vertex_colors = rgb_to_hex(self.vertex_colors)
        self.vertices = Vertices(coords=vertex_coords, colors=vertex_colors)
        # self.faces.vertices

        # read the face indices
        self.faces.vertex_ids = np.array(
            np.vstack(obj["face"]["vertex_indices"]), dtype=ID_TYPE
        )
        logger.trace(f"parsing {opath} finished.")

    def parse_obj(
        self,
        from_external_file: Optional[str] = None,
        from_external_image: Optional[str] = None,
        ):
        """Parse an OBJ file to fill the Shape object data.

        OBJ files contain tabular data formatted into different
        sections corresponding to different data elements of a 3D
        model object: v=vertices, vt=..., f=faces.

        Parameters
        ----------
        from_external_file:
            ...
        from_external_image: Optional
            ...
        """
        # get paths to the object and image files.
        opath = self._get_object_path(from_external_file)
        tpath = self._get_image_path(from_external_image)
        logger.trace(f"parsing {opath}")

        # store data from the files.
        vertex_coords = []  # store vertices coordinates
        vertex_colors = []  # store vertices color
        texture_anchor_percent_coords = []  # store texture coordinates
        face_v_indices = []  # vertices index triplet
        face_t_indices = []  # texture index triplet

        # parse file line by line
        with open(opath, "r", encoding="utf-8") as input_handler:
            go_l = 0
            for line in input_handler:
                line = line.strip().split(" ")
                go_l += 1

                # v = ...
                if line[0] == "v":
                    if len(line) == 4:
                        vertex_coords.append([float(i) for i in line[1:4]])
                        vertex_colors.append([None] * 3)
                    elif len(line) == 7:
                        vertex_coords.append([float(i) for i in line[1:4]])
                        vertex_colors.append([float(i) for i in line[4:]])
                    else:
                        raise PSIOError(f"invalid line {go_l} at {opath}.")

                # vt = vertex ...
                elif line[0] == "vt":
                    texture_anchor_percent_coords.append([float(i) for i in line[1:3]])

                # f = face
                elif line[0] == "f":
                    this_v_indices = []
                    this_t_indices = []
                    for v_t_pair in line[1:]:
                        if "/" in v_t_pair:
                            v_, t_ = v_t_pair.split("/")
                            this_v_indices.append(int(v_))
                            this_t_indices.append(int(t_))
                        else:
                            this_v_indices.append(int(v_t_pair))
                    face_v_indices.append(this_v_indices)
                    face_t_indices.append(this_t_indices)

        # make the arrays zero-indexed instead of 1-indexed
        face_v_indices = np.array(face_v_indices, dtype=ID_TYPE) - 1
        face_t_indices = np.array(face_t_indices, dtype=ID_TYPE) - 1

        # read image obj and update the image data stored to self.
        if tpath:
            self.texture_image_obj = Image.open(tpath)
            self.texture_image_data = np.asarray(self.texture_image_obj)

        # load Vertices object to store coordinates and color 
        self.vertices = Vertices(
            coords=vertex_coords,
            # TODO check vertex_colors if it's None
            colors=np.round(np.array(vertex_colors) * 255),
        )
        self.faces = Faces(
            vertex_ids=face_v_indices,
            # vertices=self.vertices,
            texture_ids=face_t_indices,
            texture_anchor_percent_coords=texture_anchor_percent_coords,
            texture_image_data=self.texture_image_data,
        )
        logger.trace(f"parsing {opath} finished.")

<<<<<<< HEAD
    def __update_network(self):
        """Hidden function to update the .network ..."""
=======
    def update_network(self):
>>>>>>> edc24257
        logger.trace("constructing network")
        # generate the connection from edges of faces
        nw_pairs = np.unique(
            np.concatenate(
                (self.faces[:, 0:2], self.faces[:, 1:3], self.faces[:, :3:2])
            ),
            axis=0,
        )
        # euclidean distance
        nw_weights = (
            np.sum(
                (
                    self.vertices.coords[nw_pairs[:, 1]]
                    - self.vertices.coords[nw_pairs[:, 0]]
                )
                ** 2,
                axis=1,
            )
            ** 0.5
        )
        self.network = IdNetwork(pairs=nw_pairs, edge_lens=nw_weights)
        logger.trace("constructing network finished.")

    def extract_component(self, component_id: Union[slice, int] = 0):
        """Extract connected component(s) from a shape object

        The connected components were sorted decreasingly by the number of vertices,
        so that the first component (component_id=0) is the largest component.

        :param component_id:
        :return: Shape
        """
        sorted_components = sorted(
            self.network.find_unions(), key=lambda x: (-len(x), x)
        )
        if isinstance(component_id, int):
            chosen_v_ids = sorted(sorted_components[component_id])
        else:
            chosen_v_ids = sorted(set.union(*sorted_components[component_id]))
        
        # create a new Shape object ...
        new_shape = Shape()
        # only keep the chosen vertex ids
<<<<<<< HEAD
        new_shape.vertices.coords, new_shape.vertices.colors = self.vertices[
            chosen_v_ids
        ]
=======
        if self.vertices.colors is None or not len(self.vertices.colors):
            new_shape.vertices.coords = self.vertices[chosen_v_ids]
        else:
            new_shape.vertices.coords, new_shape.vertices.colors = self.vertices[chosen_v_ids]
>>>>>>> edc24257
        # deepcopy the original faces object
        new_shape.faces = deepcopy(self.faces)
        # find the faces that contains any unwanted vertex ids, and assign the ids to rm_f_ids, then delete them
        face_v_ids = new_shape.faces.vertex_ids
        rm_f_ids = np.isin(face_v_ids, chosen_v_ids, invert=True).any(axis=1)
        face_v_ids = np.delete(face_v_ids, rm_f_ids, axis=0)
        # modify the v ids in the faces, because some vertices were removed
        # using the np.unique() approach here will be much faster than using np.vectorize(dict.__getitem__)()
        v_id_translator = {old_id: new_id for new_id, old_id in enumerate(chosen_v_ids)}
        uniq, inv = np.unique(face_v_ids, return_inverse=True)
        new_shape.faces.vertex_ids = np.array([v_id_translator[o_i] for o_i in uniq])[
            inv
        ].reshape(face_v_ids.shape)
        # also delete associated texture ids
<<<<<<< HEAD
        new_shape.faces.texture_ids = np.delete(
            new_shape.faces.texture_ids, rm_f_ids, axis=0
        )
=======
        if len(new_shape.faces.texture_ids):
            new_shape.faces.texture_ids = np.delete(new_shape.faces.texture_ids, rm_f_ids, axis=0)
>>>>>>> edc24257
        # TODO: check other new_shape.faces.texture_* attributes
        #  may or may not in need of updating after extraction
        return new_shape


class ShapeAlignment:
    """Shape Alignment class for comparative analysis of Shapes

    Note: each shape must be single connected component TODO: node code to guarantee yet
    TODO: is there a standard file format to record shape alignments?
    """

    def __init__(self):
        self._vertices_list = []
        self.__n_vertices = None
        self.__labels = []
        self._label_to_sample_id = {}
        self.faces = Faces()
        # self.network = IdNetwork()

    def __contains__(self, item):
        if isinstance(item, str):
            return item in self._label_to_sample_id
        else:
            return item in self._vertices_list  # TODO Shape.__eq__()

    def __delitem__(self, item):
        if isinstance(item, str):
            del_id = self._label_to_sample_id[item]
            del self.__labels[del_id]
            del self._vertices_list[del_id]
            for lb in self.__labels[del_id:]:
                self._label_to_sample_id[lb] -= 1
        elif isinstance(item, slice):
            del self.__labels[item]
            del self._vertices_list[item]
            self._update_index()
        elif isinstance(item, int):
            del self.__labels[item]
            del self._vertices_list[item]
            for lb in self.__labels[item:]:
                self._label_to_sample_id[lb] -= 1
            self._update_index()
        else:
            raise TypeError(type(item))

    def __getitem__(self, item):
        if isinstance(item, str):
            return item, self._vertices_list[self._label_to_sample_id[item]]
        else:
            if isinstance(item, slice):
                return list(zip(self.__labels[item], self._vertices_list[item]))
            else:
                return self.__labels[item], self._vertices_list[item]

    def __iter__(self):
        for go_s, label in enumerate(self.__labels):
            yield label, self._vertices_list[go_s]

    def __len__(self):
        return len(self._vertices_list)

    def _update_index(self):
        self._label_to_sample_id = {}
        for go_s, label in enumerate(self.__labels):
            self._label_to_sample_id[label] = go_s

    def append(self, label: str, sample: Vertices):
        # check duplicate label
<<<<<<< HEAD
        assert label not in self.__label_to_sample_id, (
            "Label %s existed in the alignment!" % label
        )
        self.__label_to_sample_id[label] = len(self.__labels) - 1
=======
        assert label not in self._label_to_sample_id, "Label %s existed in the alignment!" % label
        self._label_to_sample_id[label] = len(self.__labels)  #TODO fix the bug by removing -1
>>>>>>> edc24257
        self.__labels.append(label)
        # check vertices shape
        if self.__n_vertices:
            assert len(sample) == self.__n_vertices, "Unmatched Vertices dimension!"
        else:
            if self.faces:
                assert len(sample) > np.amax(self.faces.vertex_ids), "Face ids out of range!"
            self.__n_vertices = len(sample)
        self._vertices_list.append(sample)

    def get_labels(self):
        return list(self.__labels)

    def iter_labels(self):
        for label in self.__labels:
            yield label

    def remove(self, labels):
        del_names = set(labels)
        go_to = 0
        while go_to < len(self.__labels):
            if self.__labels[go_to] in del_names:
                del_names.remove(self.__labels[go_to])
                del self._vertices_list[go_to]
                del self.__labels[go_to]
            else:
                go_to += 1
        self._update_index()
        if del_names:
            logger.warning("label(s) " + ",".join(sorted(del_names)) + " not found!\n")

    def del_vertices(self, item: Union[List, Tuple, int, slice]):
        if isinstance(item, (list, tuple, slice, int)):
            for vertices in self._vertices_list:
                del vertices[item]
        else:
            raise TypeError(type(item))

    def n_faces(self):
        return len(self.faces.vertex_ids)

    def n_vertices(self):
        return self.__n_vertices

    def n_samples(self):
        return len(self._vertices_list)

    def find_duplicate(self):
        across_sample_duplicates = find_duplicates_in_vertices_list([vts.coords for vts in self._vertices_list])
        logger.info("{} ouf of {} sample-wide unique points".format(
            self.__n_vertices - len(across_sample_duplicates),
            self.__n_vertices))
        return tuple(sorted(across_sample_duplicates))

    def deduplicate(self):
        if not self.faces:
            across_sample_duplicates = self.find_duplicate()
            self.del_vertices(list(across_sample_duplicates))
            self.__n_vertices -= len(across_sample_duplicates)
        else:
            # TODO
            logger.error("deduplication with faces were not implemented yet")

    def get_vertices_list(self):
        return list(self._vertices_list)



if __name__ == "__main__":

    MODEL_FILE = "..."
    IMAGE_FILE = "..."

    shape_ = Shape(MODEL_FILE, IMAGE_FILE)
    print(shape_)<|MERGE_RESOLUTION|>--- conflicted
+++ resolved
@@ -1,513 +1,201 @@
 #!/usr/bin/env python
 
-"""Core PhyloShape class object of the phyloshape package.
+"""Shape class is the main 3D model object in phyloshape.
+
+A Shape class instance should be loaded from a file (OBJ or PLY) or
+from an array of landmark coordinates. Depending on how it is constructed
+it can vary in the type of data available. For example, some models have
+only vertex info, while others have faces (and thus also edges), and
+others have color or texture data as well.
+
+Methods
+-------
+>>> # parse Shape from data
+>>> shape = phyloshape.io.load_shape_from_coordinates(...)
+>>> print(shape)
+>>> # ...
+
+>>> # generate an interactive k3d plot
+>>> shape.draw()
+
+>>> # measure shortest distance between two vertices
+>>> shape.distance.get_shortest_path()
+>>> shape.distance.get_shortest_paths_from(cutoff=)
 
 """
-from typing import Optional, Union
+
+from __future__ import annotations
+from typing import Union, Optional
 from copy import deepcopy
-from pathlib import Path
+
 from loguru import logger
-from plyfile import PlyData, PlyElement
-from PIL import Image
 import numpy as np
-<<<<<<< HEAD
+import k3d
 from phyloshape.shape.src.face import Faces
 from phyloshape.shape.src.vertex import Vertices
-from phyloshape.shape.src.network import IdNetwork
-from phyloshape.utils import PSIOError, find_image_path, ID_TYPE, COORD_TYPE, RGB_TYPE
-
-=======
-from copy import deepcopy
-from typing import Union, List, Tuple
-from phyloshape.shape.src.face import Faces
-from phyloshape.shape.src.vertex import Vertices
-from phyloshape.shape.src.network import IdNetwork
-from phyloshape.utils import PSIOError, find_image_file, ID_TYPE, COORD_TYPE, RGB_TYPE
-from phyloshape.utils.src.vertices_manipulator import find_duplicates_in_vertices_list
->>>>>>> edc24257
+# from phyloshape.shape.src.network import Network
+# from phyloshape.utils import PSIOError, find_image_path, ID_TYPE, COORD_TYPE, RGB_TYPE
+
 logger = logger.bind(name="phyloshape")
 
 
 class Shape:
-    """Shape class for manipulating shapes.
-
-    Parameters
-    ----------
-    file_name: str or Path
-        Filepath to a .obj or .ply 3D object.
-    texture_image_file: str, Path, or None
-        Optional image file with textures for the 3D object faces.
+    """Shape class container for 3D model data.
+
+    A shape class is flexible for supporting 3D data in a variety of
+    formats, from only points (landmarks) to a full mesh containing
+    points, lines, and polygons.
+
+    Note
+    ----
+    A Shape object should be initialized by parsing data from a 3D
+    file using the function `phyloshape.io()...`
     """
-
-    def __init__(self, file_name: str, texture_image_file: Optional[str] = None):
-
-        # load the object and image files.
-        self.opath = self._get_object_path(file_name)
-        """: Path of the input 3D object file (.ply or .obj)."""
-        self.tpath = self._get_image_path(texture_image_file)
-        """: Path of the input image/texture file."""
-
-        # init data objects empty
-        self.vertices: Vertices = Vertices()
+    def __init__(self, vertices: Vertices, faces: Faces = None):
+
+        # data objects filled by `parse_object_file()`
+        self.vertices: Vertices = vertices
         """: phyloshape.Vertices object containing vertex data."""
-        self.faces: Faces = Faces()
-        """: phyloshape.Faces object containing faces data."""
-        self.network: IdNetwork = IdNetwork()
+        self.faces: Faces = faces
+        """: phyloshape Faces object containing faces data."""
+
+        # filled by _update_network call
+        self.network: Network = None
         """: phyloshape.IdNetwork object containing network data."""
-        self.texture_image_obj: Image = None
-        """: PIL.Image object parsed from the texture file."""
-        self.texture_image_data: np.ndarray = None
-        """: Image data stored as an array."""
-
-        # parse the object file and update the network.
-        if not self.opath.exists():
-            raise IOError(f"file {self.opath} does not exist.")
-        if self.opath.suffix == ".ply":
-            self.parse_ply()
-            self.__update_network()
-        elif self.opath.suffix == ".obj":
-            self.parse_obj()
-            self.__update_network()
-        else:
-<<<<<<< HEAD
-            raise TypeError("PhyloShape currently only support *.ply/*.obj files!")
-=======
-            self.texture_image_file = None
-        self.vertices = Vertices()
-        self.faces = Faces()
-        self.network = IdNetwork()
-        self.texture_image_obj = None
-        self.texture_image_data = None
-        if file_name:
-            # TODO check the existence of files if applicable
-            if file_name.endswith(".ply"):
-                self.parse_ply()
-                self.update_network()
-            elif file_name.endswith(".obj"):
-                self.parse_obj()
-                self.update_network()
-            else:
-                raise TypeError("PhyloShape currently only support *.ply/*.obj files!")
->>>>>>> edc24257
+
+        # ...
+        if self.faces:
+            self._update_network()
 
     def __repr__(self):
-        # TODO
+        nverts = self.vertices.coords.shape[0]
+        nfaces = 0 if self.faces is None else self.faces.vertex_ids.shape[0]
+        return f"Shape(nverts={nverts}, nfaces={nfaces})"
+
+    def __eq__(self, other: Shape) -> bool:
         raise NotImplementedError("TODO")
 
-    def __str__(self):
-        # TODO
-        raise NotImplementedError("TODO")
-
-    def __eq__(self, other):
-        # TODO
-        raise NotImplementedError("TODO")
-
-    def _get_object_path(self, fname: Union[str, Path, None]) -> Path:
-        """Return a path to a 3D object file.
-
-        Parameters
-        ----------
-        fname: str, Path
-            Path to a PLY or OBJ file.
-
-        If a fname is entered then it is returned. If fname is None
-        then the current object path of self is returned. If self
-        does not have a current object path then an exception is
-        raised.
-        """
-        if fname is None:
-            if self.opath.exists():
-                return self.opath
-            raise IOError("You must enter a path to a 3D object file.")
-        return Path(fname)
-
-    def _get_image_path(self, fname: Union[str, Path, None]) -> Union[Path, None]:
-        """Return a path to a image/texture file.
-
-        Parameters
-        ----------
-        fname: str, Path
-            Path to a JPG, TIF, PNG, etc. type file.
-
-        If a fname is entered then it is returned. If fname is None
-        then the current texture path of self is returned. If self
-        does not have a current texture path then one is searched for
-        with the same pathname as the object file, but allowing for
-        flexible suffices. Finally, if no file is found then a warning
-        is logged but we proceed and return None.
-        """
-        if fname is None:
-            if self.tpath.exists():
-                return self.tpath
-            return find_image_path(self.opath)
-        return Path(fname)
-
-    def parse_ply(self, from_external_file: Optional[str] = None) -> None:
-        """Parse vertex data from a PLY formatted 3D model file.
-
-        :param from_external_file: optionally from outside file
-        """
-<<<<<<< HEAD
-        # get path to new object file, or use existing self.opath.
-        opath = self._get_object_path(from_external_file)
-        logger.trace(f"parsing {opath}")
-
-        # parse PLY object from the file.
-        obj = PlyData.read(opath)
-
-        # read the coordinates as an array
-        vertex_coords = np.stack(
-            [obj["vertex"]["x"], obj["vertex"]["y"], obj["vertex"]["z"]], axis=1
-        )
-
-        # read the vertex_colors as an rgb array
-        vertex_colors = np.stack(
-            [obj["vertex"]["red"], obj["vertex"]["green"], obj["vertex"]["blue"]],
-            axis=1,
-        )
-=======
-        file_name = from_external_file if from_external_file else self.file_name
-        logger.trace("parsing {}".format(file_name))
-        obj = PlyData.read(file_name)
-        # read the coordinates
-        vertex_coords = np.stack([obj["vertex"]["x"], obj["vertex"]["y"], obj["vertex"]["z"]], axis=1)
-        try:
-            # read the vertex_colors as rgb
-            vertex_colors = np.stack([obj["vertex"]["red"], obj["vertex"]["green"], obj["vertex"]["blue"]], axis=1)
-        except ValueError:
-            vertex_colors = None
->>>>>>> edc24257
-        # self.vertex_colors = rgb_to_hex(self.vertex_colors)
-        self.vertices = Vertices(coords=vertex_coords, colors=vertex_colors)
-        # self.faces.vertices
-
-        # read the face indices
-        self.faces.vertex_ids = np.array(
-            np.vstack(obj["face"]["vertex_indices"]), dtype=ID_TYPE
-        )
-        logger.trace(f"parsing {opath} finished.")
-
-    def parse_obj(
-        self,
-        from_external_file: Optional[str] = None,
-        from_external_image: Optional[str] = None,
-        ):
-        """Parse an OBJ file to fill the Shape object data.
-
-        OBJ files contain tabular data formatted into different
-        sections corresponding to different data elements of a 3D
-        model object: v=vertices, vt=..., f=faces.
-
-        Parameters
-        ----------
-        from_external_file:
-            ...
-        from_external_image: Optional
-            ...
-        """
-        # get paths to the object and image files.
-        opath = self._get_object_path(from_external_file)
-        tpath = self._get_image_path(from_external_image)
-        logger.trace(f"parsing {opath}")
-
-        # store data from the files.
-        vertex_coords = []  # store vertices coordinates
-        vertex_colors = []  # store vertices color
-        texture_anchor_percent_coords = []  # store texture coordinates
-        face_v_indices = []  # vertices index triplet
-        face_t_indices = []  # texture index triplet
-
-        # parse file line by line
-        with open(opath, "r", encoding="utf-8") as input_handler:
-            go_l = 0
-            for line in input_handler:
-                line = line.strip().split(" ")
-                go_l += 1
-
-                # v = ...
-                if line[0] == "v":
-                    if len(line) == 4:
-                        vertex_coords.append([float(i) for i in line[1:4]])
-                        vertex_colors.append([None] * 3)
-                    elif len(line) == 7:
-                        vertex_coords.append([float(i) for i in line[1:4]])
-                        vertex_colors.append([float(i) for i in line[4:]])
-                    else:
-                        raise PSIOError(f"invalid line {go_l} at {opath}.")
-
-                # vt = vertex ...
-                elif line[0] == "vt":
-                    texture_anchor_percent_coords.append([float(i) for i in line[1:3]])
-
-                # f = face
-                elif line[0] == "f":
-                    this_v_indices = []
-                    this_t_indices = []
-                    for v_t_pair in line[1:]:
-                        if "/" in v_t_pair:
-                            v_, t_ = v_t_pair.split("/")
-                            this_v_indices.append(int(v_))
-                            this_t_indices.append(int(t_))
-                        else:
-                            this_v_indices.append(int(v_t_pair))
-                    face_v_indices.append(this_v_indices)
-                    face_t_indices.append(this_t_indices)
-
-        # make the arrays zero-indexed instead of 1-indexed
-        face_v_indices = np.array(face_v_indices, dtype=ID_TYPE) - 1
-        face_t_indices = np.array(face_t_indices, dtype=ID_TYPE) - 1
-
-        # read image obj and update the image data stored to self.
-        if tpath:
-            self.texture_image_obj = Image.open(tpath)
-            self.texture_image_data = np.asarray(self.texture_image_obj)
-
-        # load Vertices object to store coordinates and color 
-        self.vertices = Vertices(
-            coords=vertex_coords,
-            # TODO check vertex_colors if it's None
-            colors=np.round(np.array(vertex_colors) * 255),
-        )
-        self.faces = Faces(
-            vertex_ids=face_v_indices,
-            # vertices=self.vertices,
-            texture_ids=face_t_indices,
-            texture_anchor_percent_coords=texture_anchor_percent_coords,
-            texture_image_data=self.texture_image_data,
-        )
-        logger.trace(f"parsing {opath} finished.")
-
-<<<<<<< HEAD
-    def __update_network(self):
-        """Hidden function to update the .network ..."""
-=======
-    def update_network(self):
->>>>>>> edc24257
+    def _update_network(self):
+        """Private function to update the network."""
         logger.trace("constructing network")
-        # generate the connection from edges of faces
-        nw_pairs = np.unique(
-            np.concatenate(
-                (self.faces[:, 0:2], self.faces[:, 1:3], self.faces[:, :3:2])
-            ),
-            axis=0,
-        )
+
+        # generate all edges from the connections in faces
+        edge_dim = self.faces.vertex_ids.shape[1] - 1
+        edges = [self.faces[:, i:(i + 2)] for i in range(edge_dim)]
+        edges = np.unique(np.concatenate(edges), axis=0)
+
         # euclidean distance
-        nw_weights = (
-            np.sum(
-                (
-                    self.vertices.coords[nw_pairs[:, 1]]
-                    - self.vertices.coords[nw_pairs[:, 0]]
-                )
-                ** 2,
-                axis=1,
-            )
-            ** 0.5
-        )
-        self.network = IdNetwork(pairs=nw_pairs, edge_lens=nw_weights)
+        dim0 = self.vertices.coords[edges[:, 1]]
+        dim1 = self.vertices.coords[edges[:, 0]]
+        edge_weights = np.sum((dim0 - dim1) ** 2, axis=1) ** 0.5
+        self.network = Network(pairs=edges, edge_lens=edge_weights)
         logger.trace("constructing network finished.")
 
-    def extract_component(self, component_id: Union[slice, int] = 0):
+    def extract_component(self, component_id: Union[slice, int] = 0) -> Shape:
         """Extract connected component(s) from a shape object
 
-        The connected components were sorted decreasingly by the number of vertices,
-        so that the first component (component_id=0) is the largest component.
+        The connected components are sorted decreasingly by the number
+        of vertices so that the first component (component_id=0) is the
+        largest. This is used to exclude model junk disconnected from
+        the main model mesh.
 
         :param component_id:
         :return: Shape
         """
-        sorted_components = sorted(
-            self.network.find_unions(), key=lambda x: (-len(x), x)
+        # sort for longest first, and if tied, then lowest vertex id
+        clusters = sorted(
+            self.network.get_vertex_clusters(), key=lambda x: (-len(x), x)
         )
+
+        # get vertices from selected component(s) sorted
         if isinstance(component_id, int):
-            chosen_v_ids = sorted(sorted_components[component_id])
+            chosen_v_ids = sorted(clusters[component_id])
+            logger.debug(
+                f"{len(clusters)} cluster of vertices; selecting largest "
+                f"({len(chosen_v_ids)}) vertices")
         else:
-            chosen_v_ids = sorted(set.union(*sorted_components[component_id]))
-        
-        # create a new Shape object ...
-        new_shape = Shape()
-        # only keep the chosen vertex ids
-<<<<<<< HEAD
-        new_shape.vertices.coords, new_shape.vertices.colors = self.vertices[
-            chosen_v_ids
-        ]
-=======
-        if self.vertices.colors is None or not len(self.vertices.colors):
-            new_shape.vertices.coords = self.vertices[chosen_v_ids]
+            chosen_v_ids = sorted(set.union(*clusters[component_id]))
+            logger.debug(
+                f"{len(clusters)} cluster of vertices; selecting slice of "
+                f"({len(chosen_v_ids)} vertices")
+
+        # subset vertices
+        verts = Vertices(
+            coords=self.vertices.coords[chosen_v_ids],
+            colors=self.vertices.colors[chosen_v_ids],
+        )
+
+        # subset faces by removing faces containing missing vertices
+        faces = deepcopy(self.faces)
+
+        # find faces that contain any unwanted vertex ids, and assign
+        # the ids to rm_f_ids, then delete them.
+        vidxs = faces.vertex_ids
+        rm_f_ids = np.isin(vidxs, chosen_v_ids, invert=True).any(axis=1)
+        face_v_ids = np.delete(vidxs, rm_f_ids, axis=0)
+
+        # modify the v ids in the faces, because some vertices were removed
+        # using the np.unique() approach here will be much faster than
+        # using np.vectorize(dict.__getitem__)()
+        v_id_translator = {old: new for new, old in enumerate(chosen_v_ids)}
+        uniq, inv = np.unique(face_v_ids, return_inverse=True)
+
+        # ...
+        faces.vertex_ids = (
+            np.array([v_id_translator[o_i] for o_i in uniq])[inv]
+            .reshape(face_v_ids.shape)
+        )
+
+        # also delete associated texture ids
+        if len(faces.texture_ids):
+            faces.texture_ids = np.delete(faces.texture_ids, rm_f_ids, axis=0)
+        return Shape(verts, faces)
+
+    def draw(
+        self,
+        plot: Optional[k3d.Plot] = None,
+        point_size: int = None,
+        xbaseline: int = 0,
+        ybaseline: int = 0,
+        zbaseline: int = 0,
+    ) -> k3d.Plot:
+        """Return K3D plot as points or mesh.
+        """
+        plot = plot if plot is not None else k3d.plot()
+
+        # if only vertices then plot points
+        if self.faces is None:
+            coords = self.vertices.coords.copy().astype(np.float32)
+            coords[:, 0] += xbaseline
+            coords[:, 1] += ybaseline
+            coords[:, 2] += zbaseline
+            size = (coords[:, 0].max() - coords[:, 0].min()) / 20
+            plot += k3d.points(
+                positions=coords,
+                point_size=point_size if point_size is not None else size,
+                shader="flat",
+            )
+
+        # if faces then draw mesh
         else:
-            new_shape.vertices.coords, new_shape.vertices.colors = self.vertices[chosen_v_ids]
->>>>>>> edc24257
-        # deepcopy the original faces object
-        new_shape.faces = deepcopy(self.faces)
-        # find the faces that contains any unwanted vertex ids, and assign the ids to rm_f_ids, then delete them
-        face_v_ids = new_shape.faces.vertex_ids
-        rm_f_ids = np.isin(face_v_ids, chosen_v_ids, invert=True).any(axis=1)
-        face_v_ids = np.delete(face_v_ids, rm_f_ids, axis=0)
-        # modify the v ids in the faces, because some vertices were removed
-        # using the np.unique() approach here will be much faster than using np.vectorize(dict.__getitem__)()
-        v_id_translator = {old_id: new_id for new_id, old_id in enumerate(chosen_v_ids)}
-        uniq, inv = np.unique(face_v_ids, return_inverse=True)
-        new_shape.faces.vertex_ids = np.array([v_id_translator[o_i] for o_i in uniq])[
-            inv
-        ].reshape(face_v_ids.shape)
-        # also delete associated texture ids
-<<<<<<< HEAD
-        new_shape.faces.texture_ids = np.delete(
-            new_shape.faces.texture_ids, rm_f_ids, axis=0
-        )
-=======
-        if len(new_shape.faces.texture_ids):
-            new_shape.faces.texture_ids = np.delete(new_shape.faces.texture_ids, rm_f_ids, axis=0)
->>>>>>> edc24257
-        # TODO: check other new_shape.faces.texture_* attributes
-        #  may or may not in need of updating after extraction
-        return new_shape
-
-
-class ShapeAlignment:
-    """Shape Alignment class for comparative analysis of Shapes
-
-    Note: each shape must be single connected component TODO: node code to guarantee yet
-    TODO: is there a standard file format to record shape alignments?
-    """
-
-    def __init__(self):
-        self._vertices_list = []
-        self.__n_vertices = None
-        self.__labels = []
-        self._label_to_sample_id = {}
-        self.faces = Faces()
-        # self.network = IdNetwork()
-
-    def __contains__(self, item):
-        if isinstance(item, str):
-            return item in self._label_to_sample_id
-        else:
-            return item in self._vertices_list  # TODO Shape.__eq__()
-
-    def __delitem__(self, item):
-        if isinstance(item, str):
-            del_id = self._label_to_sample_id[item]
-            del self.__labels[del_id]
-            del self._vertices_list[del_id]
-            for lb in self.__labels[del_id:]:
-                self._label_to_sample_id[lb] -= 1
-        elif isinstance(item, slice):
-            del self.__labels[item]
-            del self._vertices_list[item]
-            self._update_index()
-        elif isinstance(item, int):
-            del self.__labels[item]
-            del self._vertices_list[item]
-            for lb in self.__labels[item:]:
-                self._label_to_sample_id[lb] -= 1
-            self._update_index()
-        else:
-            raise TypeError(type(item))
-
-    def __getitem__(self, item):
-        if isinstance(item, str):
-            return item, self._vertices_list[self._label_to_sample_id[item]]
-        else:
-            if isinstance(item, slice):
-                return list(zip(self.__labels[item], self._vertices_list[item]))
-            else:
-                return self.__labels[item], self._vertices_list[item]
-
-    def __iter__(self):
-        for go_s, label in enumerate(self.__labels):
-            yield label, self._vertices_list[go_s]
-
-    def __len__(self):
-        return len(self._vertices_list)
-
-    def _update_index(self):
-        self._label_to_sample_id = {}
-        for go_s, label in enumerate(self.__labels):
-            self._label_to_sample_id[label] = go_s
-
-    def append(self, label: str, sample: Vertices):
-        # check duplicate label
-<<<<<<< HEAD
-        assert label not in self.__label_to_sample_id, (
-            "Label %s existed in the alignment!" % label
-        )
-        self.__label_to_sample_id[label] = len(self.__labels) - 1
-=======
-        assert label not in self._label_to_sample_id, "Label %s existed in the alignment!" % label
-        self._label_to_sample_id[label] = len(self.__labels)  #TODO fix the bug by removing -1
->>>>>>> edc24257
-        self.__labels.append(label)
-        # check vertices shape
-        if self.__n_vertices:
-            assert len(sample) == self.__n_vertices, "Unmatched Vertices dimension!"
-        else:
-            if self.faces:
-                assert len(sample) > np.amax(self.faces.vertex_ids), "Face ids out of range!"
-            self.__n_vertices = len(sample)
-        self._vertices_list.append(sample)
-
-    def get_labels(self):
-        return list(self.__labels)
-
-    def iter_labels(self):
-        for label in self.__labels:
-            yield label
-
-    def remove(self, labels):
-        del_names = set(labels)
-        go_to = 0
-        while go_to < len(self.__labels):
-            if self.__labels[go_to] in del_names:
-                del_names.remove(self.__labels[go_to])
-                del self._vertices_list[go_to]
-                del self.__labels[go_to]
-            else:
-                go_to += 1
-        self._update_index()
-        if del_names:
-            logger.warning("label(s) " + ",".join(sorted(del_names)) + " not found!\n")
-
-    def del_vertices(self, item: Union[List, Tuple, int, slice]):
-        if isinstance(item, (list, tuple, slice, int)):
-            for vertices in self._vertices_list:
-                del vertices[item]
-        else:
-            raise TypeError(type(item))
-
-    def n_faces(self):
-        return len(self.faces.vertex_ids)
-
-    def n_vertices(self):
-        return self.__n_vertices
-
-    def n_samples(self):
-        return len(self._vertices_list)
-
-    def find_duplicate(self):
-        across_sample_duplicates = find_duplicates_in_vertices_list([vts.coords for vts in self._vertices_list])
-        logger.info("{} ouf of {} sample-wide unique points".format(
-            self.__n_vertices - len(across_sample_duplicates),
-            self.__n_vertices))
-        return tuple(sorted(across_sample_duplicates))
-
-    def deduplicate(self):
-        if not self.faces:
-            across_sample_duplicates = self.find_duplicate()
-            self.del_vertices(list(across_sample_duplicates))
-            self.__n_vertices -= len(across_sample_duplicates)
-        else:
-            # TODO
-            logger.error("deduplication with faces were not implemented yet")
-
-    def get_vertices_list(self):
-        return list(self._vertices_list)
-
+            plot += k3d.mesh(...)
+        return plot
 
 
 if __name__ == "__main__":
 
-    MODEL_FILE = "..."
-    IMAGE_FILE = "..."
-
-    shape_ = Shape(MODEL_FILE, IMAGE_FILE)
-    print(shape_)+    import phyloshape
+    phyloshape.set_log_level("TRACE")
+
+    MODEL_FILE = "/usr/share/inkscape/extensions/Poly3DObjects/cube.obj"
+    IMAGE_FILE = None
+    obj = phyloshape.io.load_shape_from_obj(MODEL_FILE, IMAGE_FILE)
+    print(obj)
+
+
+    # MODEL_FILE = "../../../../PhyloShapeTest/data/cranolopha_DE183.ply"
+    # IMAGE_FILE = "../../../../PhyloshapeTest/data/cranolopha_DE183.jpg"
+
+    # from loguru import logger
+    # logger.error("TEST")
+
